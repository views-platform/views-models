--- conflicted
+++ resolved
@@ -10,13 +10,8 @@
     
     hyperparameters = {
         'steps': [*range(1, 36 + 1, 1)],
-<<<<<<< HEAD
-        'submodels_to_train': 5,
-        'pred_samples': 12,
-=======
         'submodels_to_train': 50,
         'pred_samples': 10,
->>>>>>> 819d21e1
         'log_target': False,
         'draw_dist': 'Lognormal',
         'draw_sigma': 0.5,
