# ::::::::::::::::::::::::::::::::::::::::::::::::::::::::::::::::::::::::::::::::::::::::::::::::::
# :: PLEASE DO NOT DELETE THIS FILE OR ANY OF ITS CONTENTS WITHOUT PERMISSION FROM THE MD&D TEAM  ::                                                           
# ::::::::::::::::::::::::::::::::::::::::::::::::::::::::::::::::::::::::::::::::::::::::::::::::::

# Adding new file types to the ignore list is less controversial than removing them, 
# But please, take a second to consult with the team before doing so anyways.


# Byte-compiled / optimized / DLL files
__pycache__/
*.py[cod]
*$py.class

*.local
*.safetensors
*.ckpt
*.onnx
*.pt
*.pth
*.bin
*.json
*.yaml
*.yml
*.h5
*.hdf5
*_proto
*_prototype

<<<<<<< HEAD
# Darts
*.scalers
*.pt.scalers
=======
*.gz
*.html
*.zip
*.tar
*.tar.gz
>>>>>>> 12795d08


# C extensions
*.so

# Distribution / packaging
.Python
build/
develop-eggs/
dist/
downloads/
eggs/
.eggs/
lib/
lib64/
parts/
sdist/
var/
wheels/
share/python-wheels/
*.egg-info/
.installed.cfg
*.egg
MANIFEST

# PyInstaller
#  Usually these files are written by a python script from a template
#  before PyInstaller builds the exe, so as to inject date/other infos into it.
*.manifest
*.spec

# Installer logs
pip-log.txt
pip-delete-this-directory.txt

# Unit test / coverage reports
htmlcov/
.tox/
.nox/
.coverage
.coverage.*
.cache
nosetests.xml
coverage.xml
*.cover
*.py,cover
.hypothesis/
.pytest_cache/
cover/

# Translations
*.mo
*.pot

# Django stuff:
*.log
local_settings.py
db.sqlite3
db.sqlite3-journal

# Flask stuff:
instance/
.webassets-cache

# Scrapy stuff:
.scrapy

# Sphinx documentation
docs/_build/

# PyBuilder
.pybuilder/
target/

# Jupyter Notebook
.ipynb_checkpoints
*.ipynb

# IPython
profile_default/
ipython_config.py

lightning_logs/

# pyenv
#   For a library or package, you might want to ignore these files since the code is
#   intended to run in multiple environments; otherwise, check them in:
# .python-version

# pipenv
#   According to pypa/pipenv#598, it is recommended to include Pipfile.lock in version control.
#   However, in case of collaboration, if having platform-specific dependencies or dependencies
#   having no cross-platform support, pipenv may install dependencies that don't work, or not
#   install all needed dependencies.
#Pipfile.lock

# poetry
#   Similar to Pipfile.lock, it is generally recommended to include poetry.lock in version control.
#   This is especially recommended for binary packages to ensure reproducibility, and is more
#   commonly ignored for libraries.
#   https://python-poetry.org/docs/basic-usage/#commit-your-poetrylock-file-to-version-control
#poetry.lock

# pdm
#   Similar to Pipfile.lock, it is generally recommended to include pdm.lock in version control.
#pdm.lock
#   pdm stores project-wide configurations in .pdm.toml, but it is recommended to not include it
#   in version control.
#   https://pdm.fming.dev/#use-with-ide
.pdm.toml

# PEP 582; used by e.g. github.com/David-OConnor/pyflow and github.com/pdm-project/pdm
__pypackages__/

# Celery stuff
celerybeat-schedule
celerybeat.pid

# SageMath parsed files
*.sage.py

# Environments
.env
.venv
env/
envs/
venv/
ENV/
env.bak/
venv.bak/

# Spyder project settings
.spyderproject
.spyproject

# Rope project settings
.ropeproject

# mkdocs documentation
/site

# Global cache
.global_cache.pkl

# mypy
.mypy_cache/
.dmypy.json
dmypy.json

# Pyre type checker
.pyre/

# pytype static type analyzer
.pytype/

# Cython debug symbols
cython_debug/

# PyCharm
#  JetBrains specific template is maintained in a separate JetBrains.gitignore that can
#  be found at https://github.com/github/gitignore/blob/main/Global/JetBrains.gitignore
#  and can be added to the global gitignore or merged into this file.  For a more nuclear
#  option (not recommended) you can uncomment the following to ignore the entire idea folder.
#.idea/

# media files
*.esp
*.tiff
*.pyc
*.zip
*.JPG
*.jpg
*.mp4
*.png
*.svg
*.jpeg
*.gif

*.jsonl

# presentation files
*.pptx
*.ppt
*.pdf
*.html

# data files
*.csv
*.npy
*.parquet
*.pt
*.pkl 

# folders
**/wandb/

# mac specific 
.DS_Store

# vscode
.idea/
.vscode

# backup files
*.bak

# txt logs
*.txt

# logs
*.log
*.log.*<|MERGE_RESOLUTION|>--- conflicted
+++ resolved
@@ -26,17 +26,15 @@
 *_proto
 *_prototype
 
-<<<<<<< HEAD
 # Darts
 *.scalers
 *.pt.scalers
-=======
+
 *.gz
 *.html
 *.zip
 *.tar
 *.tar.gz
->>>>>>> 12795d08
 
 
 # C extensions
